/*
Copyright Soramitsu Co., Ltd. 2016 All Rights Reserved.

Licensed under the Apache License, Version 2.0 (the "License");
you may not use this file except in compliance with the License.
You may obtain a copy of the License at

     http://www.apache.org/licenses/LICENSE-2.0

Unless required by applicable law or agreed to in writing, software
distributed under the License is distributed on an "AS IS" BASIS,
WITHOUT WARRANTIES OR CONDITIONS OF ANY KIND, either express or implied.
See the License for the specific language governing permissions and
limitations under the License.
*/
#ifndef IROHA_PEER_H
#define IROHA_PEER_H


#include "account.hpp"
#include <common/types.hpp>

namespace iroha {
  namespace dao {

    /**
     * Peer is DAO, which contains information about network participants
     */
    struct Peer {
      /**
       * Address of peer for connection
       */
      std::string address;

      /**
       * Public key of peer
       */
      iroha::ed25519::pubkey_t pubkey;

<<<<<<< HEAD
     };
=======
      /*
       * Peer account
       */
      Account account;
    };
>>>>>>> 0a4fa29a
  }
}
#endif  // IROHA_PEER_H<|MERGE_RESOLUTION|>--- conflicted
+++ resolved
@@ -16,9 +16,8 @@
 #ifndef IROHA_PEER_H
 #define IROHA_PEER_H
 
-
+#include <common/types.hpp>
 #include "account.hpp"
-#include <common/types.hpp>
 
 namespace iroha {
   namespace dao {
@@ -37,15 +36,11 @@
        */
       iroha::ed25519::pubkey_t pubkey;
 
-<<<<<<< HEAD
-     };
-=======
       /*
        * Peer account
        */
       Account account;
     };
->>>>>>> 0a4fa29a
   }
 }
 #endif  // IROHA_PEER_H