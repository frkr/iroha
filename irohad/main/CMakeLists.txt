# Copyright 2017 Soramitsu Co., Ltd.
#
# Licensed under the Apache License, Version 2.0 (the "License");
# you may not use this file except in compliance with the License.
# You may obtain a copy of the License at
#
#     http://www.apache.org/licenses/LICENSE-2.0
#
# Unless required by applicable law or agreed to in writing, software
# distributed under the License is distributed on an "AS IS" BASIS,
# WITHOUT WARRANTIES OR CONDITIONS OF ANY KIND, either express or implied.
# See the License for the specific language governing permissions and
# limitations under the License.

set(EXECUTABLE_OUTPUT_PATH ${PROJECT_BINARY_DIR}/bin)

add_library(server_runner server_runner.cpp)
target_link_libraries(server_runner
<<<<<<< HEAD
  logger
  endpoint
  schema
  )
=======
    logger
    endpoint
    schema
    ametsuchi
    networking
    dao
    torii
    )
>>>>>>> f76fb0bd

add_executable(iroha-main iroha-main.cpp)
target_link_libraries(iroha-main
  server_runner
  )<|MERGE_RESOLUTION|>--- conflicted
+++ resolved
@@ -16,12 +16,6 @@
 
 add_library(server_runner server_runner.cpp)
 target_link_libraries(server_runner
-<<<<<<< HEAD
-  logger
-  endpoint
-  schema
-  )
-=======
     logger
     endpoint
     schema
@@ -30,9 +24,8 @@
     dao
     torii
     )
->>>>>>> f76fb0bd
 
 add_executable(iroha-main iroha-main.cpp)
 target_link_libraries(iroha-main
-  server_runner
-  )+    server_runner
+    )