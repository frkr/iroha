--- conflicted
+++ resolved
@@ -15,13 +15,9 @@
  * limitations under the License.
  */
 #include "ordering/impl/ordering_service_transport_grpc.hpp"
-<<<<<<< HEAD
-#include "datetime/time.hpp"
-=======
 #include "backend/protobuf/from_old_model.hpp"
 #include "backend/protobuf/transaction.hpp"
 #include "builders/protobuf/proposal.hpp"
->>>>>>> 079b33fb
 
 using namespace iroha::ordering;
 
@@ -57,17 +53,6 @@
         grpc::CreateChannel(peer, grpc::InsecureChannelCredentials()));
   }
 
-<<<<<<< HEAD
-  protocol::Proposal pb_proposal;
-  pb_proposal.set_height(proposal.height);
-  pb_proposal.set_created_time(iroha::time::now());
-  for (const auto &tx : proposal.transactions) {
-    new (pb_proposal.add_transactions())
-        protocol::Transaction(factory_.serialize(tx));
-  }
-
-=======
->>>>>>> 079b33fb
   for (const auto &peer : peers_map) {
     auto call = new AsyncClientCall;
 
