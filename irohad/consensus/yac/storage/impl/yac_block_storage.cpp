--- conflicted
+++ resolved
@@ -63,11 +63,7 @@
         return votes_.size();
       }
 
-<<<<<<< HEAD
-      nonstd::optional<Answer> YacBlockStorage::getState() {
-=======
       boost::optional<Answer> YacBlockStorage::getState() {
->>>>>>> 61969d20
         auto supermajority =
             supermajority_checker_->checkSize(votes_.size(), peers_in_round_);
         if (supermajority) {
