--- conflicted
+++ resolved
@@ -15,18 +15,13 @@
     /**
      * Type to represent result of the consensus in form of block/empty_block
      */
-<<<<<<< HEAD
     using ConsensusResult = shared_model::interface::BlockVariant;
 
     /**
      * Type to represent a consensus result cache with a single block
      */
     using ConsensusResultCache =
-        iroha::cache::SinglePointerCache<ConsensusResult>;
-=======
-    using ConsensusBlockCache =
-        cache::SinglePointerCache<shared_model::interface::BlockVariant>;
->>>>>>> 15001867
+        cache::SinglePointerCache<ConsensusResult>;
 
   }  // namespace consensus
 }  // namespace iroha
