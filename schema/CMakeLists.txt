--- conflicted
+++ resolved
@@ -5,14 +5,10 @@
 execute_process(COMMAND "protoc -I. --cpp_out=. --proto_path=commands.proto commands.proto")
 execute_process(COMMAND "protoc -I. --cpp_out=. --proto_path=commands.proto primitive.proto")
 
-<<<<<<< HEAD
-add_library(endpoint STATIC
-  endpoint.pb.cc
-=======
 ADD_LIBRARY(scheme STATIC
     asset.pb.cc
     block.pb.cc
     commands.pb.cc
     primitive.pb.cc
->>>>>>> 164de501
+    endpoint.pb.cc
 )