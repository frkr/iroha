--- conflicted
+++ resolved
@@ -7,31 +7,6 @@
 #include "integration/acceptance/acceptance_fixture.hpp"
 #include "interfaces/utils/specified_visitor.hpp"
 
-<<<<<<< HEAD
-constexpr auto kAdmin = "admin@test";
-constexpr auto kNonUser = "nonuser@test";
-constexpr auto kAsset = "coin#test";
-const shared_model::crypto::Keypair kAdminKeypair =
-    shared_model::crypto::DefaultCryptoAlgorithmType::generateKeypair();
-auto checkStatelessValid = [](auto &status) {
-  ASSERT_NO_THROW(
-      boost::get<shared_model::detail::PolymorphicWrapper<
-          shared_model::interface::StatelessValidTxResponse>>(status.get()));
-};
-auto checkStatelessInvalid = [](auto &status) {
-  ASSERT_NO_THROW(
-      boost::get<shared_model::detail::PolymorphicWrapper<
-          shared_model::interface::StatelessFailedTxResponse>>(status.get()));
-};
-auto checkProposal = [](auto &proposal) {
-  ASSERT_EQ(proposal->transactions().size(), 1);
-};
-auto checkStatefulInvalid = [](auto &block) {
-  ASSERT_EQ(block->transactions().size(), 0);
-};
-auto checkStatefulValid = [](auto &block) {
-  ASSERT_EQ(block->transactions().size(), 1);
-=======
 class AcceptanceTest : public AcceptanceFixture {
  public:
   const std::string kAdmin = "admin@test";
@@ -56,7 +31,6 @@
       const std::shared_ptr<shared_model::interface::Block> &)>
       checkStatefulValid =
           [](auto &block) { ASSERT_EQ(block->transactions().size(), 1); };
->>>>>>> 234f266a
 };
 
 /**
@@ -132,20 +106,7 @@
  * @when sending transactions with an more than 24 hour old UNIX time
  * @then receive STATELESS_VALIDATION_FAILED status
  */
-<<<<<<< HEAD
-TEST(AcceptanceTest, TransactionMore24HourOld) {
-  ASSERT_ANY_THROW(
-      auto tx = shared_model::proto::TransactionBuilder()
-                    .createdTime(iroha::time::now(std::chrono::hours(24)
-                                                  + std::chrono::minutes(1)))
-                    .creatorAccountId(kAdmin)
-                    .addAssetQuantity(kAdmin, kAsset, "1.0")
-                    .quorum(1)
-                    .build()
-                    .signAndAddSignature(kAdminKeypair););
-=======
 TEST_F(AcceptanceTest, TransactionMore24HourOld) {
->>>>>>> 234f266a
   auto tx = TestUnsignedTransactionBuilder()
                 .createdTime(iroha::time::now(std::chrono::hours(24)
                                               + std::chrono::minutes(1)))
@@ -189,19 +150,7 @@
  * @when sending transactions with an 10 minutes from future UNIX time
  * @then receive STATELESS_VALIDATION_FAILED status
  */
-<<<<<<< HEAD
-TEST(AcceptanceTest, Transaction10MinutesFromFuture) {
-  ASSERT_ANY_THROW(
-      auto tx = shared_model::proto::TransactionBuilder()
-                    .createdTime(iroha::time::now(std::chrono::minutes(10)))
-                    .creatorAccountId(kAdmin)
-                    .addAssetQuantity(kAdmin, kAsset, "1.0")
-                    .quorum(1)
-                    .build()
-                    .signAndAddSignature(kAdminKeypair););
-=======
 TEST_F(AcceptanceTest, Transaction10MinutesFromFuture) {
->>>>>>> 234f266a
   auto tx = TestUnsignedTransactionBuilder()
                 .createdTime(iroha::time::now(std::chrono::minutes(10)))
                 .creatorAccountId(kAdmin)
