#
# Copyright Soramitsu Co., Ltd. 2018 All Rights Reserved.
# http://soramitsu.co.jp
#
# Licensed under the Apache License, Version 2.0 (the "License");
# you may not use this file except in compliance with the License.
# You may obtain a copy of the License at
#
#        http://www.apache.org/licenses/LICENSE-2.0
#
# Unless required by applicable law or agreed to in writing, software
# distributed under the License is distributed on an "AS IS" BASIS,
# WITHOUT WARRANTIES OR CONDITIONS OF ANY KIND, either express or implied.
# See the License for the specific language governing permissions and
# limitations under the License.
#

add_subdirectory(acceptance)
add_subdirectory(consensus)
<<<<<<< HEAD
add_subdirectory(pipeline)

addtest(client_test client_test.cpp)
target_link_libraries(client_test
    pb_model_converters
    json_model_converters
    client
    processors
    server_runner
    )
target_include_directories(client_test PUBLIC
    ${PROJECT_SOURCE_DIR}/iroha-cli
    )
=======
add_subdirectory(pipeline)
>>>>>>> 61969d20
<|MERGE_RESOLUTION|>--- conflicted
+++ resolved
@@ -17,20 +17,4 @@
 
 add_subdirectory(acceptance)
 add_subdirectory(consensus)
-<<<<<<< HEAD
-add_subdirectory(pipeline)
-
-addtest(client_test client_test.cpp)
-target_link_libraries(client_test
-    pb_model_converters
-    json_model_converters
-    client
-    processors
-    server_runner
-    )
-target_include_directories(client_test PUBLIC
-    ${PROJECT_SOURCE_DIR}/iroha-cli
-    )
-=======
-add_subdirectory(pipeline)
->>>>>>> 61969d20
+add_subdirectory(pipeline)