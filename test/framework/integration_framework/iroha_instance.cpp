/**
 * Copyright Soramitsu Co., Ltd. 2018 All Rights Reserved.
 * http://soramitsu.co.jp
 *
 * Licensed under the Apache License, Version 2.0 (the "License");
 * you may not use this file except in compliance with the License.
 * You may obtain a copy of the License at
 *
 *        http://www.apache.org/licenses/LICENSE-2.0
 *
 * Unless required by applicable law or agreed to in writing, software
 * distributed under the License is distributed on an "AS IS" BASIS,
 * WITHOUT WARRANTIES OR CONDITIONS OF ANY KIND, either express or implied.
 * See the License for the specific language governing permissions and
 * limitations under the License.
 */

#include "framework/integration_framework/iroha_instance.hpp"
#include <cstdlib>
#include <sstream>
#include "cryptography/keypair.hpp"
#include "framework/integration_framework/test_irohad.hpp"

using namespace std::chrono_literals;

namespace integration_framework {

<<<<<<< HEAD
  IrohaInstance::IrohaInstance(bool mst_support)
      : block_store_dir_(
            (boost::filesystem::temp_directory_path() / "block_store")
                .string()),
        pg_conn_(getPostgreCredsOrDefault()),
        torii_port_(11501),
        internal_port_(50541),
        proposal_delay_(5000ms),
        vote_delay_(5000ms),
        load_delay_(5000ms),
        is_mst_supported_(mst_support) {}
=======
  IrohaInstance::IrohaInstance(const std::string &block_store_path)
      : block_store_dir_(block_store_path),
        pg_conn_(getPostgreCredsOrDefault()),
        torii_port_(11501),
        internal_port_(50541),
        // proposal_timeout results in non-deterministic behavior due
        // to thread scheduling and network
        proposal_delay_(1h),
        // not required due to solo consensus
        vote_delay_(0ms),
        // same as above
        load_delay_(0ms) {}
>>>>>>> 234f266a

  void IrohaInstance::makeGenesis(const shared_model::interface::Block &block) {
    instance_->storage->dropStorage();
    rawInsertBlock(block);
    instance_->init();
  }

  void IrohaInstance::rawInsertBlock(
      const shared_model::interface::Block &block) {
    instance_->storage->insertBlock(block);
  }

  void IrohaInstance::initPipeline(
      const shared_model::crypto::Keypair &key_pair, size_t max_proposal_size) {
    instance_ = std::make_shared<TestIrohad>(block_store_dir_,
                                             pg_conn_,
                                             torii_port_,
                                             internal_port_,
                                             max_proposal_size,
                                             proposal_delay_,
                                             vote_delay_,
                                             load_delay_,
                                             key_pair,
                                             is_mst_supported_);
  }

  void IrohaInstance::run() {
    instance_->run();
  }

  std::shared_ptr<TestIrohad> &IrohaInstance::getIrohaInstance() {
    return instance_;
  }

  std::string IrohaInstance::getPostgreCredsOrDefault(
      const std::string &default_conn) {
    auto pg_host = std::getenv("IROHA_POSTGRES_HOST");
    auto pg_port = std::getenv("IROHA_POSTGRES_PORT");
    auto pg_user = std::getenv("IROHA_POSTGRES_USER");
    auto pg_pass = std::getenv("IROHA_POSTGRES_PASSWORD");
    if (not pg_host) {
      return default_conn;
    } else {
      std::stringstream ss;
      ss << "host=" << pg_host << " port=" << pg_port << " user=" << pg_user
         << " password=" << pg_pass;
      return ss.str();
    }
  }

}  // namespace integration_framework<|MERGE_RESOLUTION|>--- conflicted
+++ resolved
@@ -25,20 +25,7 @@
 
 namespace integration_framework {
 
-<<<<<<< HEAD
-  IrohaInstance::IrohaInstance(bool mst_support)
-      : block_store_dir_(
-            (boost::filesystem::temp_directory_path() / "block_store")
-                .string()),
-        pg_conn_(getPostgreCredsOrDefault()),
-        torii_port_(11501),
-        internal_port_(50541),
-        proposal_delay_(5000ms),
-        vote_delay_(5000ms),
-        load_delay_(5000ms),
-        is_mst_supported_(mst_support) {}
-=======
-  IrohaInstance::IrohaInstance(const std::string &block_store_path)
+  IrohaInstance::IrohaInstance(bool mst_support, const std::string &block_store_path)
       : block_store_dir_(block_store_path),
         pg_conn_(getPostgreCredsOrDefault()),
         torii_port_(11501),
@@ -49,8 +36,8 @@
         // not required due to solo consensus
         vote_delay_(0ms),
         // same as above
-        load_delay_(0ms) {}
->>>>>>> 234f266a
+        load_delay_(0ms),
+        is_mst_supported_(mst_support) {}
 
   void IrohaInstance::makeGenesis(const shared_model::interface::Block &block) {
     instance_->storage->dropStorage();
