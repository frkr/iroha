/**
 * Copyright Soramitsu Co., Ltd. 2017 All Rights Reserved.
 * http://soramitsu.co.jp
 *
 * Licensed under the Apache License, Version 2.0 (the "License");
 * you may not use this file except in compliance with the License.
 * You may obtain a copy of the License at
 *
 *        http://www.apache.org/licenses/LICENSE-2.0
 *
 * Unless required by applicable law or agreed to in writing, software
 * distributed under the License is distributed on an "AS IS" BASIS,
 * WITHOUT WARRANTIES OR CONDITIONS OF ANY KIND, either express or implied.
 * See the License for the specific language governing permissions and
 * limitations under the License.
 */

#include "ametsuchi/impl/postgres_wsv_command.hpp"
#include "ametsuchi/impl/postgres_wsv_query.hpp"
#include "model/account.hpp"
#include "model/domain.hpp"
#include "model/peer.hpp"
#include "model/asset.hpp"
#include "module/irohad/ametsuchi/ametsuchi_fixture.hpp"
#include "framework/result_fixture.hpp"

namespace iroha {
  namespace ametsuchi {

    using namespace framework::expected;

    class WsvQueryCommandTest : public AmetsuchiTest {
     public:
      WsvQueryCommandTest() {
        domain.domain_id = "domain";
        domain.default_role = role;
        account.domain_id = domain.domain_id;
        account.account_id = "id@" + account.domain_id;
        account.quorum = 1;
        account.json_data = R"({"id@domain": {"key": "value"}})";
      }

      void SetUp() override {
        AmetsuchiTest::SetUp();
        postgres_connection = std::make_unique<pqxx::lazyconnection>(pgopt_);
        try {
          postgres_connection->activate();
        } catch (const pqxx::broken_connection &e) {
          FAIL() << "Connection to PostgreSQL broken: " << e.what();
        }
        wsv_transaction =
            std::make_unique<pqxx::nontransaction>(*postgres_connection);

        command = std::make_unique<PostgresWsvCommand>(*wsv_transaction);
        query = std::make_unique<PostgresWsvQuery>(*wsv_transaction);

        wsv_transaction->exec(init_);
      }



      std::string role = "role", permission = "permission";
      model::Account account;
      model::Domain domain;

      std::unique_ptr<pqxx::lazyconnection> postgres_connection;
      std::unique_ptr<pqxx::nontransaction> wsv_transaction;

      std::unique_ptr<WsvCommand> command;
      std::unique_ptr<WsvQuery> query;
    };

    class RoleTest : public WsvQueryCommandTest {};

    TEST_F(RoleTest, InsertRoleWhenValidName) {
      ASSERT_NO_THROW(checkValueCase(command->insertRole(role)));
      auto roles = query->getRoles();
      ASSERT_TRUE(roles);
      ASSERT_EQ(1, roles->size());
      ASSERT_EQ(role, roles->front());
    }

    TEST_F(RoleTest, InsertRoleWhenInvalidName) {
      ASSERT_NO_THROW(
          checkErrorCase(command->insertRole(std::string(46, 'a'))));

      auto roles = query->getRoles();
      ASSERT_TRUE(roles);
      ASSERT_EQ(0, roles->size());
    }

    class RolePermissionsTest : public WsvQueryCommandTest {
      void SetUp() override {
        WsvQueryCommandTest::SetUp();
        ASSERT_NO_THROW(checkValueCase(command->insertRole(role)));
      }
    };

    TEST_F(RolePermissionsTest, InsertRolePermissionsWhenRoleExists) {
      ASSERT_NO_THROW(
          checkValueCase(command->insertRolePermissions(role, {permission})));

      auto permissions = query->getRolePermissions(role);
      ASSERT_TRUE(permissions);
      ASSERT_EQ(1, permissions->size());
      ASSERT_EQ(permission, permissions->front());
    }

    TEST_F(RolePermissionsTest, InsertRolePermissionsWhenNoRole) {
      auto new_role = role + " ";
      ASSERT_NO_THROW(checkErrorCase(
          command->insertRolePermissions(new_role, {permission})));

      auto permissions = query->getRolePermissions(new_role);
      ASSERT_TRUE(permissions);
      ASSERT_EQ(0, permissions->size());
    }

    class AccountTest : public WsvQueryCommandTest {
      void SetUp() override {
        WsvQueryCommandTest::SetUp();
        ASSERT_NO_THROW(checkValueCase(command->insertRole(role)));
        ASSERT_NO_THROW(checkValueCase(command->insertDomain(domain)));
      }
    };

    /**
     * @given inserted role, domain
     * @when insert account with filled json data
     * @then get account and check json data is the same
     */
    TEST_F(AccountTest, InsertAccountWithJSONData) {
      ASSERT_NO_THROW(checkValueCase(command->insertAccount(account)));
      auto acc = query->getAccount(account.account_id);
      ASSERT_TRUE(acc.has_value());
      ASSERT_EQ(account.json_data, acc.value().json_data);
    }

    /**
     * @given inserted role, domain, account
     * @when insert to account new json data
     * @then get account and check json data is the same
     */
    TEST_F(AccountTest, InsertNewJSONDataAccount) {
      ASSERT_NO_THROW(checkValueCase(command->insertAccount(account)));
      ASSERT_NO_THROW(checkValueCase(command->setAccountKV(
          account.account_id, account.account_id, "id", "val")));
      auto acc = query->getAccount(account.account_id);
      ASSERT_TRUE(acc.has_value());
      ASSERT_EQ(R"({"id@domain": {"id": "val", "key": "value"}})",
                acc.value().json_data);
    }

    /**
     * @given inserted role, domain, account
     * @when insert to account new json data
     * @then get account and check json data is the same
     */
    TEST_F(AccountTest, InsertNewJSONDataToOtherAccount) {
      ASSERT_NO_THROW(checkValueCase(command->insertAccount(account)));
      ASSERT_NO_THROW(checkValueCase(
          command->setAccountKV(account.account_id, "admin", "id", "val")));
      auto acc = query->getAccount(account.account_id);
      ASSERT_TRUE(acc.has_value());
      ASSERT_EQ(R"({"admin": {"id": "val"}, "id@domain": {"key": "value"}})",
                acc.value().json_data);
    }

    /**
     * @given inserted role, domain, account
     * @when insert to account new complex json data
     * @then get account and check json data is the same
     */
    TEST_F(AccountTest, InsertNewComplexJSONDataAccount) {
      ASSERT_NO_THROW(checkValueCase(command->insertAccount(account)));
      ASSERT_NO_THROW(checkValueCase(command->setAccountKV(
          account.account_id, account.account_id, "id", "[val1, val2]")));
      auto acc = query->getAccount(account.account_id);
      ASSERT_TRUE(acc.has_value());
      ASSERT_EQ(R"({"id@domain": {"id": "[val1, val2]", "key": "value"}})",
                acc.value().json_data);
    }

    /**
     * @given inserted role, domain, account
     * @when update  json data in account
     * @then get account and check json data is the same
     */
    TEST_F(AccountTest, UpdateAccountJSONData) {
      ASSERT_NO_THROW(checkValueCase(command->insertAccount(account)));
      ASSERT_NO_THROW(checkValueCase(command->setAccountKV(
          account.account_id, account.account_id, "key", "val2")));
      auto acc = query->getAccount(account.account_id);
      ASSERT_TRUE(acc.has_value());
      ASSERT_EQ(R"({"id@domain": {"key": "val2"}})", acc.value().json_data);
    }

    /**
     * @given database without needed account
     * @when performing query to retrieve non-existent account
     * @then getAccount will return nullopt
     */
    TEST_F(AccountTest, GetAccountInvalidWhenNotFound) {
      EXPECT_FALSE(query->getAccount("invalid account id"));
    }

    /**
     * @given database without needed account
     * @when performing query to retrieve non-existent account's details
     * @then getAccountDetail will return nullopt
     */
    TEST_F(AccountTest, GetAccountDetailInvalidWhenNotFound) {
      EXPECT_FALSE(query->getAccountDetail(
          "invalid account id", "invalid_creator", "invalid_detail"));
    }

    class AccountRoleTest : public WsvQueryCommandTest {
      void SetUp() override {
        WsvQueryCommandTest::SetUp();
        ASSERT_NO_THROW(checkValueCase(command->insertRole(role)));
        ASSERT_NO_THROW(checkValueCase(command->insertDomain(domain)));
        ASSERT_NO_THROW(checkValueCase(command->insertAccount(account)));
      }
    };

    TEST_F(AccountRoleTest, InsertAccountRoleWhenAccountRoleExist) {
      ASSERT_NO_THROW(
          checkValueCase(command->insertAccountRole(account.account_id, role)));

      auto roles = query->getAccountRoles(account.account_id);
      ASSERT_TRUE(roles);
      ASSERT_EQ(1, roles->size());
      ASSERT_EQ(role, roles->front());
    }

    TEST_F(AccountRoleTest, InsertAccountRoleWhenNoAccount) {
      auto account_id = account.account_id + " ";
      ASSERT_NO_THROW(
          checkErrorCase(command->insertAccountRole(account_id, role)));

      auto roles = query->getAccountRoles(account_id);
      ASSERT_TRUE(roles);
      ASSERT_EQ(0, roles->size());
    }

    TEST_F(AccountRoleTest, InsertAccountRoleWhenNoRole) {
      auto new_role = role + " ";
      ASSERT_NO_THROW(checkErrorCase(
          command->insertAccountRole(account.account_id, new_role)));

      auto roles = query->getAccountRoles(account.account_id);
      ASSERT_TRUE(roles);
      ASSERT_EQ(0, roles->size());
    }

    /**
     * @given inserted role, domain
     * @when insert and delete account role
     * @then role is detached
     */
    TEST_F(AccountRoleTest, DeleteAccountRoleWhenExist) {
      ASSERT_NO_THROW(
          checkValueCase(command->insertAccountRole(account.account_id, role)));
      ASSERT_NO_THROW(
          checkValueCase(command->deleteAccountRole(account.account_id, role)));
      auto roles = query->getAccountRoles(account.account_id);
      ASSERT_TRUE(roles);
      ASSERT_EQ(0, roles->size());
    }

    /**
     * @given inserted role, domain
     * @when no account exist
     * @then nothing is deleted
     */
    TEST_F(AccountRoleTest, DeleteAccountRoleWhenNoAccount) {
      ASSERT_NO_THROW(
          checkValueCase(command->insertAccountRole(account.account_id, role)));
      ASSERT_NO_THROW(checkValueCase(command->deleteAccountRole("no", role)));
      auto roles = query->getAccountRoles(account.account_id);
      ASSERT_TRUE(roles);
      ASSERT_EQ(1, roles->size());
    }

    /**
     * @given inserted role, domain
     * @when no role exist
     * @then nothing is deleted
     */
    TEST_F(AccountRoleTest, DeleteAccountRoleWhenNoRole) {
      ASSERT_NO_THROW(
          checkValueCase(command->insertAccountRole(account.account_id, role)));
      ASSERT_NO_THROW(
          checkValueCase(command->deleteAccountRole(account.account_id, "no")));
      auto roles = query->getAccountRoles(account.account_id);
      ASSERT_TRUE(roles);
      ASSERT_EQ(1, roles->size());
    }

    class AccountGrantablePermissionTest : public WsvQueryCommandTest {
     public:
      AccountGrantablePermissionTest() {
        permittee_account = account;
        permittee_account.account_id = "id2@" + permittee_account.domain_id;
        permittee_account.quorum = 1;
      }

      void SetUp() override {
        WsvQueryCommandTest::SetUp();
        ASSERT_NO_THROW(checkValueCase(command->insertRole(role)));
        ASSERT_NO_THROW(checkValueCase(command->insertDomain(domain)));
        ASSERT_NO_THROW(checkValueCase(command->insertAccount(account)));
        ASSERT_NO_THROW(
            checkValueCase(command->insertAccount(permittee_account)));
      }

      model::Account permittee_account;
    };

    TEST_F(AccountGrantablePermissionTest,
           InsertAccountGrantablePermissionWhenAccountsExist) {
      ASSERT_NO_THROW(checkValueCase(command->insertAccountGrantablePermission(
          permittee_account.account_id, account.account_id, permission)));

          ASSERT_TRUE(query->hasAccountGrantablePermission(
          permittee_account.account_id, account.account_id, permission));
    }

    TEST_F(AccountGrantablePermissionTest,
           InsertAccountGrantablePermissionWhenNoPermitteeAccount) {
      auto permittee_account_id = permittee_account.account_id + " ";
      ASSERT_NO_THROW(checkErrorCase(command->insertAccountGrantablePermission(
          permittee_account_id, account.account_id, permission)));

      ASSERT_FALSE(query->hasAccountGrantablePermission(
          permittee_account_id, account.account_id, permission));
    }

    TEST_F(AccountGrantablePermissionTest,
           InsertAccountGrantablePermissionWhenNoAccount) {
      auto account_id = account.account_id + " ";
      ASSERT_NO_THROW(checkErrorCase(command->insertAccountGrantablePermission(
          permittee_account.account_id, account_id, permission)));

      ASSERT_FALSE(query->hasAccountGrantablePermission(
          permittee_account.account_id, account_id, permission));
    }

    TEST_F(AccountGrantablePermissionTest,
           DeleteAccountGrantablePermissionWhenAccountsPermissionExist) {
ASSERT_NO_THROW(checkValueCase(command->deleteAccountGrantablePermission(
          permittee_account.account_id, account.account_id, permission)));

      ASSERT_FALSE(query->hasAccountGrantablePermission(
          permittee_account.account_id, account.account_id, permission));
    }

    class DeletePeerTest : public WsvQueryCommandTest {
     public:
      DeletePeerTest() {
<<<<<<< HEAD
        peer = model::Peer{"1337", {}};
=======
        peer = model::Peer();
>>>>>>> d54e9a87
      }

      void SetUp() override {
        WsvQueryCommandTest::SetUp();
      }
      model::Peer peer;
    };

    /**
     * @given storage with peer
     * @when trying to delete existing peer
     * @then peer is successfully deleted
     */
    TEST_F(DeletePeerTest, DeletePeerValidWhenPeerExists) {
      ASSERT_NO_THROW(checkValueCase(command->insertPeer(peer)));

      ASSERT_NO_THROW(checkValueCase(command->deletePeer(peer)));
    }

    class GetAssetTest : public WsvQueryCommandTest {};

    /**
     * @given database without needed asset
     * @when performing query to retrieve non-existent asset
     * @then getAsset will return nullopt
     */
    TEST_F(GetAssetTest, GetAssetInvalidWhenAssetDoesNotExist) {
      EXPECT_FALSE(query->getAsset("invalid asset"));
    }

    class GetDomainTest : public WsvQueryCommandTest {};

    /**
     * @given database without needed domain
     * @when performing query to retrieve non-existent asset
     * @then getAsset will return nullopt
     */
    TEST_F(GetDomainTest, GetDomainInvalidWhenDomainDoesNotExist) {
      EXPECT_FALSE(query->getDomain("invalid domain"));
    }

    // Since mocking database is not currently possible, use SetUp to create
    // invalid database
    class DatabaseInvalidTest : public WsvQueryCommandTest {
      // skip database setup
      void SetUp() override {
        AmetsuchiTest::SetUp();
        postgres_connection = std::make_unique<pqxx::lazyconnection>(pgopt_);
        try {
          postgres_connection->activate();
        } catch (const pqxx::broken_connection &e) {
          FAIL() << "Connection to PostgreSQL broken: " << e.what();
        }
        wsv_transaction =
            std::make_unique<pqxx::nontransaction>(*postgres_connection);

        command = std::make_unique<PostgresWsvCommand>(*wsv_transaction);
        query = std::make_unique<PostgresWsvQuery>(*wsv_transaction);
      }
    };

    /**
     * @given not set up database
     * @when performing query to retrieve information from nonexisting tables
     * @then query will return nullopt
     */
    TEST_F(DatabaseInvalidTest, QueryInvalidWhenDatabaseInvalid) {
      EXPECT_FALSE(query->getAccount("some account"));
    }
  }  // namespace ametsuchi
}  // namespace iroha<|MERGE_RESOLUTION|>--- conflicted
+++ resolved
@@ -358,11 +358,7 @@
     class DeletePeerTest : public WsvQueryCommandTest {
      public:
       DeletePeerTest() {
-<<<<<<< HEAD
         peer = model::Peer{"1337", {}};
-=======
-        peer = model::Peer();
->>>>>>> d54e9a87
       }
 
       void SetUp() override {
