--- conflicted
+++ resolved
@@ -196,20 +196,15 @@
      public:
       MOCK_CONST_METHOD0(getWsvQuery, std::shared_ptr<WsvQuery>(void));
       MOCK_CONST_METHOD0(getBlockQuery, std::shared_ptr<BlockQuery>(void));
-<<<<<<< HEAD
       MOCK_CONST_METHOD0(
           getOrderingServicePersistentState,
           std::shared_ptr<OrderingServicePersistentState>(void));
-      MOCK_METHOD0(createTemporaryWsv, std::unique_ptr<TemporaryWsv>(void));
-      MOCK_METHOD0(createMutableStorage, std::unique_ptr<MutableStorage>(void));
-=======
       MOCK_METHOD0(
           createTemporaryWsv,
           expected::Result<std::unique_ptr<TemporaryWsv>, std::string>(void));
       MOCK_METHOD0(
           createMutableStorage,
           expected::Result<std::unique_ptr<MutableStorage>, std::string>(void));
->>>>>>> d9c6e0ff
       MOCK_METHOD1(doCommit, void(MutableStorage *storage));
       MOCK_METHOD1(insertBlock, bool(model::Block block));
       MOCK_METHOD0(dropStorage, void(void));
