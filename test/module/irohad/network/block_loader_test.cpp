--- conflicted
+++ resolved
@@ -22,10 +22,6 @@
 
 #include "backend/protobuf/block.hpp"
 #include "backend/protobuf/common_objects/peer.hpp"
-<<<<<<< HEAD
-#include "backend/protobuf/from_old_model.hpp"
-=======
->>>>>>> 61969d20
 #include "builders/common_objects/peer_builder.hpp"
 #include "builders/protobuf/block.hpp"
 #include "builders/protobuf/builder_templates/block_template.hpp"
@@ -34,13 +30,7 @@
 #include "cryptography/hash.hpp"
 #include "datetime/time.hpp"
 #include "framework/test_subscriber.hpp"
-<<<<<<< HEAD
-#include "model/sha3_hash.hpp"
 #include "module/irohad/ametsuchi/ametsuchi_mocks.hpp"
-#include "module/irohad/model/model_mocks.hpp"
-=======
-#include "module/irohad/ametsuchi/ametsuchi_mocks.hpp"
->>>>>>> 61969d20
 #include "network/impl/block_loader_impl.hpp"
 #include "network/impl/block_loader_service.hpp"
 #include "validators/default_validator.hpp"
@@ -61,17 +51,9 @@
   void SetUp() override {
     peer_query = std::make_shared<MockPeerQuery>();
     storage = std::make_shared<MockBlockQuery>();
-<<<<<<< HEAD
-    provider = std::make_shared<MockCryptoProvider>();
     loader = std::make_shared<BlockLoaderImpl>(
         peer_query,
         storage,
-        provider,
-=======
-    loader = std::make_shared<BlockLoaderImpl>(
-        peer_query,
-        storage,
->>>>>>> 61969d20
         std::make_shared<shared_model::validation::DefaultBlockValidator>());
     service = std::make_shared<BlockLoaderService>(storage);
 
@@ -91,16 +73,9 @@
         .match(
             [&](iroha::expected::Value<
                 std::shared_ptr<shared_model::interface::Peer>> &v) {
-<<<<<<< HEAD
-              peer = v.value;
-            },
-            [](iroha::expected::Error<std::shared_ptr<std::string>>) {});
-    peers.push_back(peer);
-=======
               peer = std::move(v.value);
             },
             [](iroha::expected::Error<std::shared_ptr<std::string>>) {});
->>>>>>> 61969d20
 
     ASSERT_TRUE(server);
     ASSERT_NE(port, 0);
@@ -118,10 +93,6 @@
   }
 
   std::shared_ptr<shared_model::interface::Peer> peer;
-<<<<<<< HEAD
-  std::vector<std::shared_ptr<shared_model::interface::Peer>> peers;
-=======
->>>>>>> 61969d20
   PublicKey peer_key =
       DefaultCryptoAlgorithmType::generateKeypair().publicKey();
   std::shared_ptr<MockPeerQuery> peer_query;
@@ -140,17 +111,6 @@
   // Current block height 1 => Other block height 1 => no blocks received
   auto block = getBaseBlockBuilder().build();
 
-<<<<<<< HEAD
-  auto peer = peers.back();
-  wPeer w_peer = std::shared_ptr<shared_model::interface::Peer>(
-      shared_model::proto::PeerBuilder()
-          .pubkey(peer->pubkey())
-          .address(peer->address())
-          .build()
-          .copy());
-
-=======
->>>>>>> 61969d20
   EXPECT_CALL(*peer_query, getLedgerPeers())
       .WillOnce(Return(std::vector<wPeer>{peer}));
   EXPECT_CALL(*storage, getTopBlocks(1))
@@ -176,18 +136,6 @@
 
   auto top_block = getBaseBlockBuilder().height(block.height() + 1).build();
 
-<<<<<<< HEAD
-  EXPECT_CALL(*provider, verify(A<const Block &>())).WillOnce(Return(true));
-
-  auto peer = peers.back();
-  wPeer w_peer = std::make_shared<shared_model::proto::Peer>(
-      shared_model::proto::PeerBuilder()
-          .pubkey(peer->pubkey())
-          .address(peer->address())
-          .build());
-
-=======
->>>>>>> 61969d20
   EXPECT_CALL(*peer_query, getLedgerPeers())
       .WillOnce(Return(std::vector<wPeer>{peer}));
   EXPECT_CALL(*storage, getTopBlocks(1))
@@ -222,20 +170,6 @@
     blocks.emplace_back(clone(blk));
   }
 
-<<<<<<< HEAD
-  EXPECT_CALL(*provider, verify(A<const Block &>()))
-      .Times(num_blocks)
-      .WillRepeatedly(Return(true));
-
-  auto peer = peers.back();
-  wPeer w_peer = std::make_shared<shared_model::proto::Peer>(
-      shared_model::proto::PeerBuilder()
-          .pubkey(peer->pubkey())
-          .address(peer->address())
-          .build());
-
-=======
->>>>>>> 61969d20
   EXPECT_CALL(*peer_query, getLedgerPeers())
       .WillOnce(Return(std::vector<wPeer>{peer}));
   EXPECT_CALL(*storage, getTopBlocks(1))
@@ -243,7 +177,6 @@
           [](auto &&x) { return wBlock(clone(x)); })));
   EXPECT_CALL(*storage, getBlocksFrom(next_height))
       .WillOnce(Return(rxcpp::observable<>::iterate(blocks)));
-  auto old_peer = *peer->makeOldModel();
   auto wrapper = make_test_subscriber<CallExact>(
       loader->retrieveBlocks(peer_key), num_blocks);
   auto height = next_height;
@@ -262,18 +195,6 @@
   // Request existing block => success
   auto requested = getBaseBlockBuilder().build();
 
-<<<<<<< HEAD
-  EXPECT_CALL(*provider, verify(A<const Block &>())).WillOnce(Return(true));
-
-  auto peer = peers.back();
-  wPeer w_peer = std::make_shared<shared_model::proto::Peer>(
-      shared_model::proto::PeerBuilder()
-          .pubkey(peer->pubkey())
-          .address(peer->address())
-          .build());
-
-=======
->>>>>>> 61969d20
   EXPECT_CALL(*peer_query, getLedgerPeers())
       .WillOnce(Return(std::vector<wPeer>{peer}));
   EXPECT_CALL(*storage, getBlocksFrom(1))
@@ -294,16 +215,6 @@
   // Request nonexisting block => failure
   auto present = getBaseBlockBuilder().build();
 
-<<<<<<< HEAD
-  auto peer = peers.back();
-  wPeer w_peer = std::make_shared<shared_model::proto::Peer>(
-      shared_model::proto::PeerBuilder()
-          .pubkey(peer->pubkey())
-          .address(peer->address())
-          .build());
-
-=======
->>>>>>> 61969d20
   EXPECT_CALL(*peer_query, getLedgerPeers())
       .WillOnce(Return(std::vector<wPeer>{peer}));
   EXPECT_CALL(*storage, getBlocksFrom(1))
