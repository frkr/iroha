/**
 * Copyright Soramitsu Co., Ltd. 2017 All Rights Reserved.
 * http://soramitsu.co.jp
 *
 * Licensed under the Apache License, Version 2.0 (the "License");
 * you may not use this file except in compliance with the License.
 * You may obtain a copy of the License at
 *
 *        http://www.apache.org/licenses/LICENSE-2.0
 *
 * Unless required by applicable law or agreed to in writing, software
 * distributed under the License is distributed on an "AS IS" BASIS,
 * WITHOUT WARRANTIES OR CONDITIONS OF ANY KIND, either express or implied.
 * See the License for the specific language governing permissions and
 * limitations under the License.
 */

#include <grpc++/security/server_credentials.h>
#include <grpc++/server.h>
#include <grpc++/server_builder.h>
#include <gtest/gtest.h>

#include "builders/common_objects/peer_builder.hpp"
#include "builders/protobuf/common_objects/proto_peer_builder.hpp"
#include "cryptography/crypto_provider/crypto_defaults.hpp"
#include "cryptography/hash.hpp"
#include "datetime/time.hpp"
#include "framework/test_subscriber.hpp"
#include "module/irohad/ametsuchi/ametsuchi_mocks.hpp"
#include "module/shared_model/builders/protobuf/test_block_builder.hpp"
#include "network/impl/block_loader_impl.hpp"
#include "network/impl/block_loader_service.hpp"
#include "validators/default_validator.hpp"

using namespace iroha::network;
using namespace iroha::ametsuchi;
using namespace framework::test_subscriber;
using namespace shared_model::crypto;

using testing::A;
using testing::Return;

using wPeer = std::shared_ptr<shared_model::interface::Peer>;
using wBlock = std::shared_ptr<shared_model::interface::Block>;

class BlockLoaderTest : public testing::Test {
 public:
  void SetUp() override {
    peer_query = std::make_shared<MockPeerQuery>();
    storage = std::make_shared<MockBlockQuery>();
    loader = std::make_shared<BlockLoaderImpl>(peer_query, storage);
    service = std::make_shared<BlockLoaderService>(storage);

    grpc::ServerBuilder builder;
    int port = 0;
    builder.AddListeningPort(
        "0.0.0.0:0", grpc::InsecureServerCredentials(), &port);
    builder.RegisterService(service.get());
    server = builder.BuildAndStart();

    shared_model::builder::PeerBuilder<
        shared_model::proto::PeerBuilder,
        shared_model::validation::FieldValidator>()
        .address("0.0.0.0:" + std::to_string(port))
        .pubkey(peer_key)
        .build()
        .match(
            [&](iroha::expected::Value<
                std::shared_ptr<shared_model::interface::Peer>> &v) {
              peer = std::move(v.value);
            },
            [](iroha::expected::Error<std::shared_ptr<std::string>>) {});

    ASSERT_TRUE(server);
    ASSERT_NE(port, 0);
  }

  auto getBaseBlockBuilder() const {
    return shared_model::proto::TemplateBlockBuilder<
               (1 << shared_model::proto::TemplateBlockBuilder<>::total) - 1,
               shared_model::validation::AlwaysValidValidator,
               shared_model::proto::UnsignedWrapper<
                   shared_model::proto::Block>>()
        .height(1)
        .prevHash(kPrevHash)
        .createdTime(iroha::time::now());
  }

  const Hash kPrevHash =
      Hash(std::string(DefaultCryptoAlgorithmType::kHashLength, '0'));

  std::shared_ptr<shared_model::interface::Peer> peer;
  PublicKey peer_key =
      DefaultCryptoAlgorithmType::generateKeypair().publicKey();
  Keypair key = DefaultCryptoAlgorithmType::generateKeypair();
  std::shared_ptr<MockPeerQuery> peer_query;
  std::shared_ptr<MockBlockQuery> storage;
  std::shared_ptr<BlockLoaderImpl> loader;
  std::shared_ptr<BlockLoaderService> service;
  std::unique_ptr<grpc::Server> server;
};

/**
 * @given empty storage, related block loader and base block
 * @when retrieveBlocks is called
 * @then nothing is returned
 */
TEST_F(BlockLoaderTest, ValidWhenSameTopBlock) {
  // Current block height 1 => Other block height 1 => no blocks received
  auto block = getBaseBlockBuilder().build().signAndAddSignature(key).finish();

  EXPECT_CALL(*peer_query, getLedgerPeers())
      .WillOnce(Return(std::vector<wPeer>{peer}));
  EXPECT_CALL(*storage, getTopBlock())
      .WillOnce(Return(iroha::expected::makeValue(wBlock(clone(block)))));
  EXPECT_CALL(*storage, getBlocksFrom(block.height() + 1))
      .WillOnce(Return(rxcpp::observable<>::empty<wBlock>()));
  auto wrapper = make_test_subscriber<CallExact>(
      loader->retrieveBlocks(peer->pubkey()), 0);
  wrapper.subscribe();

  ASSERT_TRUE(wrapper.validate());
}

/**
 * @given block loader and a pair of consecutive blocks
 * @when retrieveBlocks is called
 * @then the last one is returned
 */
TEST_F(BlockLoaderTest, ValidWhenOneBlock) {
  // Current block height 1 => Other block height 2 => one block received
  // time validation should work based on the block field
  // so it should pass stateless BlockLoader validation
  auto block = getBaseBlockBuilder()
                   .createdTime(228)
                   .build()
                   .signAndAddSignature(key)
                   .finish();

  auto top_block = getBaseBlockBuilder()
                       .createdTime(block.createdTime() + 1)
                       .height(block.height() + 1)
                       .build()
                       .signAndAddSignature(key)
                       .finish();

  EXPECT_CALL(*peer_query, getLedgerPeers())
      .WillOnce(Return(std::vector<wPeer>{peer}));
  EXPECT_CALL(*storage, getTopBlock())
      .WillOnce(Return(iroha::expected::makeValue(wBlock(clone(block)))));
  EXPECT_CALL(*storage, getBlocksFrom(block.height() + 1))
      .WillOnce(Return(rxcpp::observable<>::just(wBlock(clone(top_block)))));
  auto wrapper =
      make_test_subscriber<CallExact>(loader->retrieveBlocks(peer_key), 1);
  wrapper.subscribe(
      [&top_block](auto block) { ASSERT_EQ(*block.operator->(), top_block); });

  ASSERT_TRUE(wrapper.validate());
}

/**
 * @given block loader, a block, and additional num_blocks blocks
 * @when retrieveBlocks is called
 * @then it returns consecutive heights
 */
TEST_F(BlockLoaderTest, ValidWhenMultipleBlocks) {
  // Current block height 1 => Other block height n => n-1 blocks received
  // time validation should work based on the block field
  // so it should pass stateless BlockLoader validation
  auto block = getBaseBlockBuilder()
                   .createdTime(1337)
                   .build()
                   .signAndAddSignature(key)
                   .finish();

  auto num_blocks = 2;
  auto next_height = block.height() + 1;

  std::vector<wBlock> blocks;
  for (auto i = next_height; i < next_height + num_blocks; ++i) {
    auto blk = getBaseBlockBuilder()
                   .height(i)
                   .build()
                   .signAndAddSignature(key)
                   .finish();
    blocks.emplace_back(clone(blk));
  }

  EXPECT_CALL(*peer_query, getLedgerPeers())
      .WillOnce(Return(std::vector<wPeer>{peer}));
  EXPECT_CALL(*storage, getTopBlock())
      .WillOnce(Return(iroha::expected::makeValue(wBlock(clone(block)))));
  EXPECT_CALL(*storage, getBlocksFrom(next_height))
      .WillOnce(Return(rxcpp::observable<>::iterate(blocks)));
  auto wrapper = make_test_subscriber<CallExact>(
      loader->retrieveBlocks(peer_key), num_blocks);
  auto height = next_height;
  wrapper.subscribe(
      [&height](auto block) { ASSERT_EQ(block->height(), height++); });

  ASSERT_TRUE(wrapper.validate());
}

/**
 * @given block loader with a block
 * @when retrieveBlock is called with the related hash
 * @then it returns the same block
 */
TEST_F(BlockLoaderTest, ValidWhenBlockPresent) {
  // Request existing block => success
  auto requested =
      getBaseBlockBuilder().build().signAndAddSignature(key).finish();

  EXPECT_CALL(*peer_query, getLedgerPeers())
      .WillOnce(Return(std::vector<wPeer>{peer}));
  EXPECT_CALL(*storage, getBlocksFrom(1))
      .WillOnce(Return(rxcpp::observable<>::just(wBlock(clone(requested)))));
  auto block = loader->retrieveBlock(peer_key, requested.hash());

  ASSERT_TRUE(block);
  ASSERT_EQ(**block, requested);
}

/**
 * @given block loader and a block
 * @when retrieveBlock is called with a different hash
 * @then nothing is returned
 */
TEST_F(BlockLoaderTest, ValidWhenBlockMissing) {
  // Request nonexisting block => failure
  auto present =
      getBaseBlockBuilder().build().signAndAddSignature(key).finish();

  EXPECT_CALL(*peer_query, getLedgerPeers())
      .WillOnce(Return(std::vector<wPeer>{peer}));
  EXPECT_CALL(*storage, getBlocksFrom(1))
      .WillOnce(Return(rxcpp::observable<>::just(wBlock(clone(present)))));
<<<<<<< HEAD
  auto block = loader->retrieveBlock(peer_key, Hash(std::string(32, '0')));
=======
  auto block = loader->retrieveBlock(peer_key, kPrevHash);
>>>>>>> 3d820935

  ASSERT_FALSE(block);
}<|MERGE_RESOLUTION|>--- conflicted
+++ resolved
@@ -235,11 +235,7 @@
       .WillOnce(Return(std::vector<wPeer>{peer}));
   EXPECT_CALL(*storage, getBlocksFrom(1))
       .WillOnce(Return(rxcpp::observable<>::just(wBlock(clone(present)))));
-<<<<<<< HEAD
-  auto block = loader->retrieveBlock(peer_key, Hash(std::string(32, '0')));
-=======
   auto block = loader->retrieveBlock(peer_key, kPrevHash);
->>>>>>> 3d820935
 
   ASSERT_FALSE(block);
 }