--- conflicted
+++ resolved
@@ -16,14 +16,10 @@
 
 #include "generator/generator.hpp"
 #include "module/irohad/ametsuchi/ametsuchi_mocks.hpp"
-<<<<<<< HEAD
-#include "module/irohad/multi_sig_transactions/mst_mocks.hpp"
 #include "module/irohad/network/network_mocks.hpp"
 #include "module/irohad/torii/torii_mocks.hpp"
 #include "module/irohad/validation/validation_mocks.hpp"
-=======
 #include "module/shared_model/builders/protobuf/test_transaction_builder.hpp"
->>>>>>> def7bc4f
 // to compare pb amount and iroha amount
 #include "model/converters/pb_common.hpp"
 
@@ -58,59 +54,6 @@
  public:
   virtual void SetUp() {
     runner = new ServerRunner(std::string(Ip) + ":" + std::to_string(Port));
-<<<<<<< HEAD
-    th = std::thread([this] {
-      // ----------- Command Service --------------
-      pcsMock = std::make_shared<MockPeerCommunicationService>();
-      statelessValidatorMock = std::make_shared<MockStatelessValidator>();
-      mst = std::make_shared<iroha::MockMstProcessor>();
-      wsv_query = std::make_shared<MockWsvQuery>();
-      block_query = std::make_shared<MockBlockQuery>();
-      storageMock = std::make_shared<MockStorage>();
-
-      rxcpp::subjects::subject<iroha::model::Proposal> prop_notifier;
-      rxcpp::subjects::subject<Commit> commit_notifier;
-      rxcpp::subjects::subject<iroha::DataType> mst_prepared_notifier;
-      rxcpp::subjects::subject<iroha::DataType> mst_expired_notifier;
-
-      EXPECT_CALL(*pcsMock, on_proposal())
-          .WillRepeatedly(Return(prop_notifier.get_observable()));
-      EXPECT_CALL(*pcsMock, on_commit())
-          .WillRepeatedly(Return(commit_notifier.get_observable()));
-
-      EXPECT_CALL(*mst, onPreparedTransactionsImpl())
-          .WillRepeatedly(Return(mst_prepared_notifier.get_observable()));
-      EXPECT_CALL(*mst, onExpiredTransactionsImpl())
-          .WillRepeatedly(Return(mst_expired_notifier.get_observable()));
-
-      auto tx_processor =
-          std::make_shared<iroha::torii::TransactionProcessorImpl>(
-              pcsMock, statelessValidatorMock, mst);
-      auto pb_tx_factory =
-          std::make_shared<iroha::model::converters::PbTransactionFactory>();
-
-      //----------- Query Service ----------
-
-      auto qpf = std::make_unique<iroha::model::QueryProcessingFactory>(
-          wsv_query, block_query);
-
-      auto qpi = std::make_shared<iroha::torii::QueryProcessorImpl>(
-          std::move(qpf), statelessValidatorMock);
-
-      auto pb_query_factory =
-          std::make_shared<iroha::model::converters::PbQueryFactory>();
-      auto pb_query_resp_factory =
-          std::make_shared<iroha::model::converters::PbQueryResponseFactory>();
-
-      //----------- Server run ----------------
-      runner
-          ->append(std::make_unique<torii::CommandService>(
-              pb_tx_factory, tx_processor, storageMock, proposal_delay))
-          .append(std::make_unique<torii::QueryService>(
-              pb_query_factory, pb_query_resp_factory, qpi))
-          .run();
-    });
-=======
 
     wsv_query = std::make_shared<MockWsvQuery>();
     block_query = std::make_shared<MockBlockQuery>();
@@ -125,7 +68,6 @@
 
     //----------- Server run ----------------
     runner->append(std::make_unique<torii::QueryService>(qpi)).run();
->>>>>>> def7bc4f
 
     runner->waitForServersReady();
   }
@@ -135,16 +77,6 @@
   }
 
   ServerRunner *runner;
-<<<<<<< HEAD
-  std::thread th;
-
-  std::shared_ptr<MockPeerCommunicationService> pcsMock;
-  std::shared_ptr<MockStatelessValidator> statelessValidatorMock;
-  std::shared_ptr<MockStorage> storageMock;
-  std::shared_ptr<iroha::MockMstProcessor> mst;
-=======
->>>>>>> def7bc4f
-
   std::shared_ptr<MockWsvQuery> wsv_query;
   std::shared_ptr<MockBlockQuery> block_query;
 
