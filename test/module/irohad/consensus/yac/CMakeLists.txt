--- conflicted
+++ resolved
@@ -69,13 +69,8 @@
 addtest(yac_peer_orderer_test peer_orderer_test.cpp)
 target_link_libraries(yac_peer_orderer_test
     yac
-<<<<<<< HEAD
-    shared_model_stateless_validation
-    model
-=======
     shared_model_interfaces
     shared_model_default_builders
->>>>>>> 61969d20
     )
 
 addtest(yac_gate_test yac_gate_test.cpp)
@@ -100,19 +95,11 @@
 addtest(yac_crypto_provider_test yac_crypto_provider_test.cpp)
 target_link_libraries(yac_crypto_provider_test
     yac
-<<<<<<< HEAD
-    model
-=======
     shared_model_cryptography_model
     shared_model_default_builders
->>>>>>> 61969d20
     )
 
 addtest(supermajority_checker_test supermajority_checker_test.cpp)
 target_link_libraries(supermajority_checker_test
     yac
-<<<<<<< HEAD
-    model
-=======
->>>>>>> 61969d20
     )