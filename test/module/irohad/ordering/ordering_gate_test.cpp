--- conflicted
+++ resolved
@@ -28,11 +28,6 @@
 #include "ordering/impl/ordering_gate_impl.hpp"
 #include "ordering/impl/ordering_gate_transport_grpc.hpp"
 
-<<<<<<< HEAD
-#include "module/shared_model/builders/protobuf/test_block_builder.hpp"
-
-=======
->>>>>>> 61969d20
 using namespace iroha;
 using namespace iroha::ordering;
 using namespace iroha::network;
@@ -54,14 +49,9 @@
 
 class MockOrderingGateTransport : public OrderingGateTransport {
   MOCK_METHOD1(subscribe, void(std::shared_ptr<OrderingGateNotification>));
-<<<<<<< HEAD
-  MOCK_METHOD1(propagateTransaction,
-               void(std::shared_ptr<const iroha::model::Transaction>));
-=======
   MOCK_METHOD1(
       propagateTransaction,
       void(std::shared_ptr<const shared_model::interface::Transaction>));
->>>>>>> 61969d20
 };
 
 class OrderingGateTest : public ::testing::Test {
@@ -152,6 +142,7 @@
                 .createdTime(iroha::time::now())
                 .creatorAccountId("admin@ru")
                 .addAssetQuantity("admin@tu", "coin#coin", "1.0")
+                .quorum(1)
                 .build()
                 .signAndAddSignature(
                     shared_model::crypto::DefaultCryptoAlgorithmType::
@@ -198,14 +189,11 @@
       make_test_subscriber<CallExact>(ordering_gate.on_proposal(), 2);
   wrapper_after.subscribe();
 
-<<<<<<< HEAD
-  ordering_gate.onProposal(iroha::model::Proposal{{}});
-  ordering_gate.onProposal(iroha::model::Proposal{{}});
-=======
   auto tx = shared_model::proto::TransactionBuilder()
                 .createdTime(iroha::time::now())
                 .creatorAccountId("admin@ru")
                 .addAssetQuantity("admin@tu", "coin#coin", "1.0")
+                .quorum(1)
                 .build()
                 .signAndAddSignature(
                     shared_model::crypto::DefaultCryptoAlgorithmType::
@@ -226,7 +214,6 @@
 
   ordering_gate.onProposal(proposal1);
   ordering_gate.onProposal(proposal2);
->>>>>>> 61969d20
 
   ASSERT_TRUE(wrapper_before.validate());
 
@@ -236,8 +223,6 @@
   commit_subject.get_subscriber().on_next(rxcpp::observable<>::just(block));
 
   ASSERT_TRUE(wrapper_after.validate());
-<<<<<<< HEAD
-=======
 }
 
 /**
@@ -272,9 +257,8 @@
   };
 
   std::vector<decltype(ordering_gate.on_proposal())::value_type> messages;
-  ordering_gate.on_proposal().subscribe([&](auto val) {
-    messages.push_back(val);
-  });
+  ordering_gate.on_proposal().subscribe(
+      [&](auto val) { messages.push_back(val); });
 
   // this will set unlock_next_ to false, so proposals 4 and 3 are enqueued
   pushProposal(2);
@@ -289,5 +273,4 @@
   ASSERT_EQ(2, messages.at(0)->height());
   ASSERT_EQ(3, messages.at(1)->height());
   ASSERT_EQ(4, messages.at(2)->height());
->>>>>>> 61969d20
 }