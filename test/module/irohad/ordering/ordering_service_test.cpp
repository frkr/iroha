--- conflicted
+++ resolved
@@ -22,27 +22,11 @@
 #include "logger/logger.hpp"
 #include "module/irohad/ametsuchi/ametsuchi_mocks.hpp"
 #include "module/irohad/network/network_mocks.hpp"
-<<<<<<< HEAD
-
-#include "ametsuchi/ordering_service_persistent_state.hpp"
-#include "backend/protobuf/common_objects/peer.hpp"
-#include "builders/common_objects/peer_builder.hpp"
-#include "builders/protobuf/common_objects/proto_peer_builder.hpp"
-#include "mock_ordering_service_persistent_state.hpp"
-#include "module/shared_model/builders/protobuf/test_proposal_builder.hpp"
-#include "module/shared_model/builders/protobuf/test_transaction_builder.hpp"
-#include "ordering/impl/ordering_gate_impl.hpp"
-#include "ordering/impl/ordering_gate_transport_grpc.hpp"
-#include "ordering/impl/ordering_service_impl.hpp"
-#include "ordering/impl/ordering_service_transport_grpc.hpp"
-#include "validators/field_validator.hpp"
-=======
 #include "module/irohad/ordering/mock_ordering_service_persistent_state.hpp"
 #include "module/shared_model/builders/protobuf/test_proposal_builder.hpp"
 #include "module/shared_model/builders/protobuf/test_transaction_builder.hpp"
 #include "ordering/impl/ordering_service_impl.hpp"
 #include "ordering/impl/ordering_service_transport_grpc.hpp"
->>>>>>> 6d4e8a7c
 
 using namespace iroha;
 using namespace iroha::ordering;
@@ -56,11 +40,6 @@
 using ::testing::InvokeWithoutArgs;
 using ::testing::Return;
 using ::testing::_;
-<<<<<<< HEAD
-
-using wPeer = std::shared_ptr<shared_model::interface::Peer>;
-=======
->>>>>>> 6d4e8a7c
 
 static logger::Logger log_ = logger::testLog("OrderingService");
 
@@ -88,10 +67,10 @@
  public:
   OrderingServiceTest() {
     peer = clone(shared_model::proto::PeerBuilder()
-            .address(address)
-            .pubkey(shared_model::interface::types::PubkeyType(
-                std::string(32, '0')))
-            .build());
+                     .address(address)
+                     .pubkey(shared_model::interface::types::PubkeyType(
+                         std::string(32, '0')))
+                     .build());
   }
 
   void SetUp() override {
