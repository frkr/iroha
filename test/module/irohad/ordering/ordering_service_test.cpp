--- conflicted
+++ resolved
@@ -132,11 +132,7 @@
   tmp.set_address(peer.address);
   wPeer w_peer = std::make_shared<shared_model::proto::Peer>(tmp);
   EXPECT_CALL(*wsv, getLedgerPeers())
-<<<<<<< HEAD
       .WillRepeatedly(Return(std::vector<wPeer>{w_peer}));
-=======
-      .WillRepeatedly(Return(std::vector<model::Peer>{peer}));
->>>>>>> 079b33fb
 
   for (size_t i = 0; i < 10; ++i) {
     ordering_service->onTransaction(empty_tx());
@@ -153,11 +149,7 @@
   tmp.set_address(peer.address);
   wPeer w_peer = std::make_shared<shared_model::proto::Peer>(tmp);
   EXPECT_CALL(*wsv, getLedgerPeers())
-<<<<<<< HEAD
       .WillRepeatedly(Return(std::vector<wPeer>{w_peer}));
-=======
-      .WillRepeatedly(Return(std::vector<model::Peer>{peer}));
->>>>>>> 079b33fb
 
   const size_t max_proposal = 100;
   const size_t commit_delay = 400;
