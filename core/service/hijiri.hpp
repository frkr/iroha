/*
Copyright Soramitsu Co., Ltd. 2016 All Rights Reserved.

Licensed under the Apache License, Version 2.0 (the "License");
you may not use this file except in compliance with the License.
You may obtain a copy of the License at

     http://www.apache.org/licenses/LICENSE-2.0

Unless required by applicable law or agreed to in writing, software
distributed under the License is distributed on an "AS IS" BASIS,
WITHOUT WARRANTIES OR CONDITIONS OF ANY KIND, either express or implied.
See the License for the specific language governing permissions and
limitations under the License.
*/

#ifndef __CORE_HIJIRI_SERVICE_HPP__
#define __CORE_HIJIRI_SERVICE_HPP__

#include <map>
#include <queue>
#include <set>
#include <vector>

namespace peer {
namespace hijiri {
// This is reputation System.

// check are broken? peer
void check(
    const std::string &ip);  // void checkBrokenPeer(const std::string &ip);
                             // [WIPn] does we need it? void checkAll();
<<<<<<< HEAD
}  // namespace hijiri
}  // namespace peer
=======
}
}
>>>>>>> 2d796760

#endif<|MERGE_RESOLUTION|>--- conflicted
+++ resolved
@@ -30,12 +30,8 @@
 void check(
     const std::string &ip);  // void checkBrokenPeer(const std::string &ip);
                              // [WIPn] does we need it? void checkAll();
-<<<<<<< HEAD
 }  // namespace hijiri
 }  // namespace peer
-=======
-}
-}
->>>>>>> 2d796760
+
 
 #endif