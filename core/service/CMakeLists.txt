--- conflicted
+++ resolved
@@ -1,42 +1,10 @@
-<<<<<<< HEAD
 
-#ADD_LIBRARY(izanami STATIC
-#    izanami.cpp
-#)
 
-#target_link_libraries(izanami
-#    hash
-#    thread_pool
-#    config_manager
-#    peer_service
-#    executor
-#    connection_with_grpc
-#    transaction_repository
-#)
-
-#ADD_LIBRARY(peer_service STATIC
-#    peer_service.cpp
-#    hijiri.cpp
-#)
-
-#target_link_libraries(peer_service
-#    exception
-#    logger
-#    config_manager
-#    transaction_builder
-#    connection_with_grpc
-#    transaction_repository
-
-    # I wonder why this linkage is needed. If it's removed, linker error occurs.
-#    http_server_with_cappuccino
-#)
-=======
-ADD_LIBRARY(executor STATIC
-    executor.cpp
+ADD_LIBRARY(validator STATIC
+    validator.cpp
 )
-
-target_link_libraries(executor
+target_link_libraries(validator
+    hash
+    flatbuffers
     logger
-    flatbuffers
-)
->>>>>>> 53974bb2
+)