/*
Copyright Soramitsu Co., Ltd. 2016 All Rights Reserved.
http://soramitsu.co.jp

Licensed under the Apache License, Version 2.0 (the "License");
you may not use this file except in compliance with the License.
You may obtain a copy of the License at

                 http://www.apache.org/licenses/LICENSE-2.0

Unless required by applicable law or agreed to in writing, software
distributed under the License is distributed on an "AS IS" BASIS,
WITHOUT WARRANTIES OR CONDITIONS OF ANY KIND, either express or implied.
See the License for the specific language governing permissions and
limitations under the License.
*/
#ifndef __CONNECTION__
#define __CONNECTION__

#include <functional>
#include <memory>
#include <string>
#include <unordered_map>

#include <infra/flatbuf/endpoint.grpc.fb.h>
#include <infra/flatbuf/main_generated.h>

namespace connection {

using iroha::ConsensusEvent;
using iroha::Transaction;

struct Config {
  std::string name;
  std::string ip_addr;
  std::string port;
};

/************************************************************************************
 * Verify
 ************************************************************************************/
namespace iroha { namespace SumeragiImpl { namespace Verify {

using CallBackFunc =
    std::function<void(const std::string & /* from */,
                       std::unique_ptr<ConsensusEvent> /* message */)>;

bool send(const std::string &ip, ConsensusEvent &&msg);
bool sendAll(ConsensusEvent &&msg);
bool receive(Verify::CallBackFunc &&callback);

}}}  // namespace iroha::SumeragiImpl::Verify

<<<<<<< HEAD
/************************************************************************************
 * Torii
 ************************************************************************************/
namespace iroha { namespace SumeragiImpl { namespace Torii {
=======
                bool receive(const std::function<void(
                    const std::string &,
                    std::unique_ptr<Transaction>)
                > &callback);
>>>>>>> 633199d2

using CallBackFunc = std::function<void(const std::string & /* from */,
                                        std::unique_ptr<Transaction> /* message */)>;

bool receive(Torii::CallBackFunc &&callback);

}}}  // namespace iroha::SumeragiImpl::Verify

/************************************************************************************
 * Main connection
 ************************************************************************************/
void initialize_peer();
int run();
void finish();

}  // namespace connection

#endif<|MERGE_RESOLUTION|>--- conflicted
+++ resolved
@@ -51,17 +51,11 @@
 
 }}}  // namespace iroha::SumeragiImpl::Verify
 
-<<<<<<< HEAD
 /************************************************************************************
  * Torii
  ************************************************************************************/
 namespace iroha { namespace SumeragiImpl { namespace Torii {
-=======
-                bool receive(const std::function<void(
-                    const std::string &,
-                    std::unique_ptr<Transaction>)
-                > &callback);
->>>>>>> 633199d2
+
 
 using CallBackFunc = std::function<void(const std::string & /* from */,
                                         std::unique_ptr<Transaction> /* message */)>;
