--- conflicted
+++ resolved
@@ -81,13 +81,9 @@
         logger::debug("getNumValidSignatures", "txSignatures:"+ std::to_string(txSignatures.size()));
         return std::count_if(
             txSignatures.begin(), txSignatures.end(),
-<<<<<<< HEAD
             [hash = tx->getHash()](std::pair<const std::string, const std::string> record){
                 logger::debug("getNumValidSignatures.lambda",
                     "txSignatures:"+ std::to_string(signature::verify(record.second, hash, record.first)));
-=======
-            [hash = tx->getHash()](std::pair<const std::string, const std::string> record) {
->>>>>>> 37dedde5
                 return signature::verify(record.second, hash, record.first);
         });
     }
