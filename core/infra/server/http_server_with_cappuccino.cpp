/*
Copyright Soramitsu Co., Ltd. 2016 All Rights Reserved.

Licensed under the Apache License, Version 2.0 (the "License");
you may not use this file except in compliance with the License.
You may obtain a copy of the License at

     http://www.apache.org/licenses/LICENSE-2.0

Unless required by applicable law or agreed to in writing, software
distributed under the License is distributed on an "AS IS" BASIS,
WITHOUT WARRANTIES OR CONDITIONS OF ANY KIND, either express or implied.
See the License for the specific language governing permissions and
limitations under the License.
*/

#include <json.hpp>

#include "../../server/http_server.hpp"
#include "../../vendor/Cappuccino/cappuccino.hpp"
#include "../../util/logger.hpp"
#include "../../service/peer_service.hpp"
#include "../../infra/protobuf/convertor.hpp"

#include "../../consensus/connection/connection.hpp"

#include "../../repository/consensus/transaction_repository.hpp"


namespace http {

    const auto assetName = "iroha";

    using nlohmann::json;
    using Request = Cappuccino::Request;
    using Response = Cappuccino::Response;


    using namespace transaction;
    using namespace command;
    using namespace event;
    using namespace object;

    json responseError(std::string message){
        return json({
<<<<<<< HEAD
            {"message", message},
            {"status", 400}
        });
=======
                            {"message", std::move(message)},
                            {"status", 400}
                    });
>>>>>>> f6401e87
    }

    std::vector<std::string> split(const std::string& str, const std::string& delim) noexcept{
        std::vector<std::string> result;
        std::string::size_type pos = 0;
        while(pos != std::string::npos) {
            auto p = str.find(delim, pos);
            if(p == std::string::npos){
                result.push_back(str.substr(pos));
                break;
            }else{
                result.push_back(str.substr(pos, p - pos));
            }
            pos = p + delim.size();
        }
        return result;
    }

    void server() {
        logger::info("server") << "initialize server!";
        Cappuccino::Cappuccino( 0, nullptr);

<<<<<<< HEAD

        Cappuccino::route<Cappuccino::Method::POST>( "/account/register",[](std::shared_ptr<Request> request) -> Response{
=======
        Cappuccino::route<Cappuccino::Method::POST>("/account/register", [](std::shared_ptr<Request> request) -> Response {
>>>>>>> f6401e87
            auto res = Response(request);
            auto data = request->json();
            std::string uuid;

            if(!data.empty()){
                try{
<<<<<<< HEAD
                    auto publicKey = data["publicKey"].get<std::string>();
                    auto alias     = data["alias"].get<std::string>();
                    auto timestamp = data["timestamp"].get<int>();
=======

                    const auto publicKey = data["publicKey"].get<std::string>();
                    const auto alias     = data["alias"].get<std::string>();
                    const auto timestamp = data["timestamp"].get<int>();
>>>>>>> f6401e87

                    uuid = hash::sha3_256_hex(publicKey);
                    if(repository::account::findByUuid(uuid).publicKey.empty()) {

                        auto event = ConsensusEvent<Transaction<Add<object::Account>>>(
                            publicKey.c_str(),
                            publicKey.c_str(),
                            alias.c_str()
                        );

                        event.addTxSignature(
                            peer::getMyPublicKey(),
                            signature::sign(event.getHash(), peer::getMyPublicKey(), peer::getPrivateKey()).c_str()
                        );

                        connection::send(peer::getMyIp(), convertor::encode(event));

                    }else{
                        res.json(responseError("duplicate user"));
                        return res;
                    }
                }catch(...) {
                    res.json(responseError("Invalied json type or value"));
                    return res;
                }
            }else{
                res.json(responseError("Invalied json"));
                return res;
            }
            res.json(json({
              {"status",  200},
              {"message", "successful"},
              {"uuid",   uuid}
            }));
            return res;
        });



        Cappuccino::route<Cappuccino::Method::GET>( "/account",[](std::shared_ptr<Request> request) -> Response{
            std::string uuid = request->params("uuid");
            auto res = Response(request);

            logger::debug("Cappuccino") << "param's uuid is " << uuid;
            object::Account account = repository::account::findByUuid(uuid);
            if(account.publicKey != "") {
                json assets = json::array();
                for (auto &&as: account.assets) {
                    json asset = json::object();
                    asset["value"] = std::get<1>(as);
                    asset["name"] = std::get<0>(as);
                    assets.push_back(asset);
                }

<<<<<<< HEAD
                res.json(json({
                  {"status", 200},
                  {"alias",  account.name},
=======
            logger::debug("Cappuccino") << "name: "         << account.name;
            logger::debug("Cappuccino") << "publicKey: "    << account.publicKey;

            json assets = json::array();
            for(auto&& as: account.assets){
                json asset = json::object();
                asset["value"] = std::get<1>(as);
                asset["name"] = std::get<0>(as);
                assets.push_back(asset);
            }

            res.json(json({
                  {"status",  200},
                  {"alias", account.name},
>>>>>>> f6401e87
                  {"assets", assets}
                }));
                return res;
            }else{
                res.json(responseError("User not found!"));
                return res;
            }
        });

        Cappuccino::route<Cappuccino::Method::POST>( "/asset/operation",[](std::shared_ptr<Request> request) -> Response{
            auto res = Response(request);
            auto data = request->json();
            if(!data.empty()){
                try{
<<<<<<< HEAD
                    auto assetUuid = data["asset-uuid"].get<std::string>();
                    auto timestamp = data["timestamp"].get<int>();
                    auto signature = data["signature"].get<std::string>();
                    auto command   = data["params"]["command"].get<std::string>();
                    auto sender    = data["params"]["sender"].get<std::string>();
=======
                    const auto assetUuid = data["asset-uuid"].get<std::string>();
                    const auto timestamp = data["timestamp"].get<int>();
                    const auto signature = data["signature"].get<std::string>();
                    const auto command   = data["params"]["command"].get<std::string>();
                    const auto value     = data["params"]["value"].get<std::string>();
                    const auto sender    = data["params"]["sender"].get<std::string>();
                    const auto receiver  = data["params"]["receiver"].get<std::string>();

                    auto event = ConsensusEvent<Transaction<Transfer<Asset>>>(
                        sender.c_str(),
                        sender.c_str(),
                        receiver.c_str(),
                        assetName,
                        std::atoi(value.c_str())
                    );

                    event.addTxSignature(
                        peer::getMyPublicKey(),
                        signature::sign(event.getHash(), peer::getMyPublicKey(), peer::getPrivateKey()).c_str()
                    );

                    connection::send(peer::getMyIp(), convertor::encode(event));
>>>>>>> f6401e87

                    if(command == "transfer") {
                        auto value     = data["params"]["value"].get<std::string>();
                        auto receiver  = data["params"]["receiver"].get<std::string>();
                        /* WIP comment out for curl test

                        if(signature::verify(
                            signature,
                            "timestamp:"+std::to_string(timestamp) +\
                            ",params.value:" + value +\
                            ",params.sender:" + sender + \
                            ",params.receiver:" + receiver + \
                            ",params.command:" + command + \
                            ",asset-uuid:" + assetUuid,
                            sender)
                        ) {

                        */
                            auto event = ConsensusEvent < Transaction < Transfer < object::Asset >> > (
                                sender.c_str(),
                                sender.c_str(),
                                receiver.c_str(),
                                assetName,
                                std::atoi(value.c_str())
                            );

                            event.addTxSignature(
                                peer::getMyPublicKey(),
                                signature::sign(event.getHash(), peer::getMyPublicKey(),
                                peer::getPrivateKey()).c_str()
                            );
                            connection::send(peer::getMyIp(), convertor::encode(event));
                        /*
                        }else{
                            res.json(responseError("Validation failed!"));
                            return res;
                        }
                        */
                    }else if(command == "add"){
                        auto value     = data["params"]["value"].get<std::string>();

                        /* WIP comment out for curl test
                        if(signature::verify(
                            signature,
                            "timestamp:"+std::to_string(timestamp) +\
                            ",params.value:" + value +\
                            ",params.sender:" + sender + \
                            ",params.command:" + command + \
                            ",asset-uuid:" + assetUuid,
                            sender)) {
                        */
                            auto event = ConsensusEvent < Transaction < Add < object::Asset >> > (
                                sender.c_str(),
                                sender.c_str(),
                                assetName,
                                std::atoi(value.c_str()),
                                1
                            );
                            event.addTxSignature(
                                peer::getMyPublicKey(),
                                signature::sign(event.getHash(), peer::getMyPublicKey(),
                                peer::getPrivateKey()).c_str()
                            );
                            connection::send(peer::getMyIp(), convertor::encode(event));
                        // }
                    }
                }catch(...) {
                    res.json(responseError("Invalied json type or value!"));
                    return res;
                }
            }else{
                res.json(responseError("Invalied json"));
                return res;
            }

            res.json(json({
              {"status",  200},
              {"message", "Ok"}
            }));
            return res;
        });

        Cappuccino::route<Cappuccino::Method::GET>( "/history/transaction",[](std::shared_ptr<Request> request) -> Response{
            std::string uuid = request->params("uuid");
            auto res = Response(request);
            auto tx_json = json::array();

            for(Event::Transaction protoTx: repository::transaction::findAll()){
                json transaction_json = json::object();
                transaction_json["params"] = json::object();

                auto data = split(protoTx.type(),",");
                // if you want to see all transaction, you should erase this comment out.                     *
                if(protoTx.type() == "Add"){
                    if(hash::sha3_256_hex(protoTx.senderpubkey()) == uuid) {
                        transaction_json["params"]["command"] = "Add";
                        transaction_json["params"]["sender"] = protoTx.senderpubkey();
                        transaction_json["params"]["timestamp"] = protoTx.timestamp();
                        if (protoTx.has_asset()) {
                            transaction_json["params"]["object"] = "Asset";
                            transaction_json["params"]["value"] = protoTx.asset().value();
                            transaction_json["params"]["name"] = protoTx.asset().name();
                        } else if (protoTx.has_account()) {
                            transaction_json["params"]["object"] = "Account";
                            transaction_json["params"]["name"] = protoTx.account().name();
                        }
                        tx_json.push_back(transaction_json);
                    }
                }else if(protoTx.type() == "Transfer"){
                    logger::info("Cappuccino","receiver:"+protoTx.receivepubkey());

                    transaction_json["params"]["command"] = "Transfer";
                    transaction_json["params"]["sender"] = protoTx.senderpubkey();
                    transaction_json["params"]["receiver"] = protoTx.receivepubkey();
                    transaction_json["params"]["timestamp"] = protoTx.timestamp();

                    if (hash::sha3_256_hex(protoTx.receivepubkey()) == uuid ||
                        hash::sha3_256_hex(protoTx.senderpubkey()) == uuid) {
                        if (protoTx.has_asset()) {
                            auto event_tx = convertor::detail::decodeTransaction2ConsensusEvent<Transfer < Asset>>(protoTx);

                            logger::info("Cappuccino", "Valiue:" + std::to_string(protoTx.asset().value()));

                            transaction_json["params"]["command"] = "Transfer";
                            transaction_json["params"]["object"] = "Asset";
                            transaction_json["params"]["name"] = protoTx.asset().name();
                            transaction_json["params"]["value"] = protoTx.asset().value();
                        }
                        tx_json.push_back(transaction_json);
                    }
                }
            }

            res.json(json({
              {"status",  200},
              {"history", tx_json}
            }));
            return res;
        });

        logger::info("server") << "start server!";
        // runnning
        Cappuccino::run();

    }
};  // namespace http<|MERGE_RESOLUTION|>--- conflicted
+++ resolved
@@ -43,15 +43,9 @@
 
     json responseError(std::string message){
         return json({
-<<<<<<< HEAD
-            {"message", message},
-            {"status", 400}
-        });
-=======
-                            {"message", std::move(message)},
-                            {"status", 400}
-                    });
->>>>>>> f6401e87
+          {"message", std::move(message)},
+          {"status", 400}
+        });
     }
 
     std::vector<std::string> split(const std::string& str, const std::string& delim) noexcept{
@@ -74,28 +68,17 @@
         logger::info("server") << "initialize server!";
         Cappuccino::Cappuccino( 0, nullptr);
 
-<<<<<<< HEAD
-
         Cappuccino::route<Cappuccino::Method::POST>( "/account/register",[](std::shared_ptr<Request> request) -> Response{
-=======
-        Cappuccino::route<Cappuccino::Method::POST>("/account/register", [](std::shared_ptr<Request> request) -> Response {
->>>>>>> f6401e87
             auto res = Response(request);
             auto data = request->json();
             std::string uuid;
 
             if(!data.empty()){
                 try{
-<<<<<<< HEAD
+
                     auto publicKey = data["publicKey"].get<std::string>();
                     auto alias     = data["alias"].get<std::string>();
                     auto timestamp = data["timestamp"].get<int>();
-=======
-
-                    const auto publicKey = data["publicKey"].get<std::string>();
-                    const auto alias     = data["alias"].get<std::string>();
-                    const auto timestamp = data["timestamp"].get<int>();
->>>>>>> f6401e87
 
                     uuid = hash::sha3_256_hex(publicKey);
                     if(repository::account::findByUuid(uuid).publicKey.empty()) {
@@ -150,26 +133,9 @@
                     assets.push_back(asset);
                 }
 
-<<<<<<< HEAD
                 res.json(json({
                   {"status", 200},
                   {"alias",  account.name},
-=======
-            logger::debug("Cappuccino") << "name: "         << account.name;
-            logger::debug("Cappuccino") << "publicKey: "    << account.publicKey;
-
-            json assets = json::array();
-            for(auto&& as: account.assets){
-                json asset = json::object();
-                asset["value"] = std::get<1>(as);
-                asset["name"] = std::get<0>(as);
-                assets.push_back(asset);
-            }
-
-            res.json(json({
-                  {"status",  200},
-                  {"alias", account.name},
->>>>>>> f6401e87
                   {"assets", assets}
                 }));
                 return res;
@@ -184,36 +150,12 @@
             auto data = request->json();
             if(!data.empty()){
                 try{
-<<<<<<< HEAD
+
                     auto assetUuid = data["asset-uuid"].get<std::string>();
                     auto timestamp = data["timestamp"].get<int>();
                     auto signature = data["signature"].get<std::string>();
                     auto command   = data["params"]["command"].get<std::string>();
                     auto sender    = data["params"]["sender"].get<std::string>();
-=======
-                    const auto assetUuid = data["asset-uuid"].get<std::string>();
-                    const auto timestamp = data["timestamp"].get<int>();
-                    const auto signature = data["signature"].get<std::string>();
-                    const auto command   = data["params"]["command"].get<std::string>();
-                    const auto value     = data["params"]["value"].get<std::string>();
-                    const auto sender    = data["params"]["sender"].get<std::string>();
-                    const auto receiver  = data["params"]["receiver"].get<std::string>();
-
-                    auto event = ConsensusEvent<Transaction<Transfer<Asset>>>(
-                        sender.c_str(),
-                        sender.c_str(),
-                        receiver.c_str(),
-                        assetName,
-                        std::atoi(value.c_str())
-                    );
-
-                    event.addTxSignature(
-                        peer::getMyPublicKey(),
-                        signature::sign(event.getHash(), peer::getMyPublicKey(), peer::getPrivateKey()).c_str()
-                    );
-
-                    connection::send(peer::getMyIp(), convertor::encode(event));
->>>>>>> f6401e87
 
                     if(command == "transfer") {
                         auto value     = data["params"]["value"].get<std::string>();
@@ -323,7 +265,7 @@
                         tx_json.push_back(transaction_json);
                     }
                 }else if(protoTx.type() == "Transfer"){
-                    logger::info("Cappuccino","receiver:"+protoTx.receivepubkey());
+                    logger::info("Cappuccino") << "receiver:" << protoTx.receivepubkey();
 
                     transaction_json["params"]["command"] = "Transfer";
                     transaction_json["params"]["sender"] = protoTx.senderpubkey();
@@ -335,7 +277,7 @@
                         if (protoTx.has_asset()) {
                             auto event_tx = convertor::detail::decodeTransaction2ConsensusEvent<Transfer < Asset>>(protoTx);
 
-                            logger::info("Cappuccino", "Valiue:" + std::to_string(protoTx.asset().value()));
+                            logger::info("Cappuccino") << "Valiue:" << protoTx.asset().value();
 
                             transaction_json["params"]["command"] = "Transfer";
                             transaction_json["params"]["object"] = "Asset";
