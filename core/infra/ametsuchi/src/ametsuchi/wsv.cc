--- conflicted
+++ resolved
@@ -598,11 +598,6 @@
     AMETSUCHI_CRITICAL(res, EINVAL);
   }
 
-<<<<<<< HEAD
-  auto apa = flatbuffers::GetRoot<iroha::Account>(
-      command->permission_as_AccountPermissionAsset());
-  auto pubkey = apa->pubKey();
-=======
     flatbuffers::FlatBufferBuilder fbb;
     auto account = const_cast<iroha::Account*>(flatbuffers::GetRoot<::iroha::Account>(c_val.mv_data));
     switch(command->permission_type()){
@@ -726,7 +721,6 @@
         AMETSUCHI_CRITICAL(res, EINVAL);
     }
 }
->>>>>>> a16188f2
 
   c_key.mv_data = (void *)(pubkey->data());
   c_key.mv_size = pubkey->size();
