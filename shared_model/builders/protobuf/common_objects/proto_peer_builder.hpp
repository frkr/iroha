/**
 * Copyright Soramitsu Co., Ltd. 2018 All Rights Reserved.
 * http://soramitsu.co.jp
 *
 * Licensed under the Apache License, Version 2.0 (the "License");
 * you may not use this file except in compliance with the License.
 * You may obtain a copy of the License at
 *
 *        http://www.apache.org/licenses/LICENSE-2.0
 *
 * Unless required by applicable law or agreed to in writing, software
 * distributed under the License is distributed on an "AS IS" BASIS,
 * WITHOUT WARRANTIES OR CONDITIONS OF ANY KIND, either express or implied.
 * See the License for the specific language governing permissions and
 * limitations under the License.
 */

#ifndef IROHA_PROTO_PEER_BUILDER_HPP
#define IROHA_PROTO_PEER_BUILDER_HPP

#include "backend/protobuf/common_objects/peer.hpp"
#include "primitive.pb.h"

namespace shared_model {
  namespace proto {

    /**
     * PeerBuilder is used to construct Peer proto objects with initialized
     * protobuf implementation
     */
    class PeerBuilder {
     public:

      shared_model::proto::Peer build() {
<<<<<<< HEAD
        return shared_model::proto::Peer(std::move(peer_));
=======
        return shared_model::proto::Peer(iroha::protocol::Peer(peer_));
>>>>>>> 079b33fb
      }

      PeerBuilder address(const interface::types::AddressType &address) {
        PeerBuilder copy(*this);
        copy.peer_.set_address(address);
        return copy;
      }

      PeerBuilder pubkey(const interface::types::PubkeyType &key) {
        PeerBuilder copy(*this);
        copy.peer_.set_peer_key(shared_model::crypto::toBinaryString(key));
        return copy;
      }

     private:
      iroha::protocol::Peer peer_;
    };
  }
}
#endif //IROHA_PROTO_PEER_BUILDER_HPP<|MERGE_RESOLUTION|>--- conflicted
+++ resolved
@@ -32,11 +32,7 @@
      public:
 
       shared_model::proto::Peer build() {
-<<<<<<< HEAD
-        return shared_model::proto::Peer(std::move(peer_));
-=======
         return shared_model::proto::Peer(iroha::protocol::Peer(peer_));
->>>>>>> 079b33fb
       }
 
       PeerBuilder address(const interface::types::AddressType &address) {
