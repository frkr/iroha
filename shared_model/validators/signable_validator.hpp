/**
 * Copyright Soramitsu Co., Ltd. All Rights Reserved.
 * SPDX-License-Identifier: Apache-2.0
 */

#ifndef IROHA_SHARED_MODEL_SIGNABLE_VALIDATOR_HPP
#define IROHA_SHARED_MODEL_SIGNABLE_VALIDATOR_HPP

#include "validators/query_validator.hpp"
#include "validators/transaction_validator.hpp"

namespace shared_model {
  namespace validation {

    template <typename ModelValidator, typename Model, typename FieldValidator>
    class SignableModelValidator : public ModelValidator {
     private:
      template <typename Validator>
      Answer validateImpl(const Model &model, Validator &&validator) const {
        auto answer = std::forward<Validator>(validator)(model);
        std::string reason_name = "Signature";
        ReasonsGroupType reason(reason_name, GroupedReasons());
        field_validator_.validateSignatures(
            reason, model.signatures(), model.payload());
        if (not reason.second.empty()) {
          answer.addReason(std::move(reason));
        }
        return answer;
      }

     public:
      explicit SignableModelValidator(
          FieldValidator &&validator = FieldValidator())
          : ModelValidator(validator), field_validator_(std::move(validator)) {}

      Answer validate(const Model &model,
                      interface::types::TimestampType current_timestamp) const {
        return validateImpl(model, [&, current_timestamp](const Model &m) {
          return ModelValidator::validate(m, current_timestamp);
        });
      }

      Answer validate(const Model &model) const {
<<<<<<< HEAD
        return validateImpl(model, [&](const auto &model) {
          return ModelValidator::validate(model);
        });
=======
        return validateImpl(
            model, [&](const Model &m) { return ModelValidator::validate(m); });
>>>>>>> f61f4615
      }

     private:
      FieldValidator field_validator_;
    };
  }  // namespace validation
}  // namespace shared_model
#endif  // IROHA_SHARED_MODEL_SIGNABLE_VALIDATOR_HPP<|MERGE_RESOLUTION|>--- conflicted
+++ resolved
@@ -41,14 +41,8 @@
       }
 
       Answer validate(const Model &model) const {
-<<<<<<< HEAD
-        return validateImpl(model, [&](const auto &model) {
-          return ModelValidator::validate(model);
-        });
-=======
         return validateImpl(
             model, [&](const Model &m) { return ModelValidator::validate(m); });
->>>>>>> f61f4615
       }
 
      private:
